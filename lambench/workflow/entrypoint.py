--- conflicted
+++ resolved
@@ -38,13 +38,8 @@
         task_configs = yaml.safe_load(f)
     for model in models:
         for task_name, task_param in task_configs.items():
-<<<<<<< HEAD
             task = task_class(task_name=task_name, **task_param)
             if not task.exist(model.model_name):
-=======
-            task = task_class(record_name=f"{model.model_id}#{task_name}", **task_param)
-            if task.fetch_result() is None:
->>>>>>> c5ed1622
                 tasks.append((task, model))
     return tasks
 
