import argparse
import logging
import traceback
from pathlib import Path
from typing import Optional, Type, TypeAlias

import yaml

import lambench
from lambench.models.ase_models import ASEModel
from lambench.models.basemodel import BaseLargeAtomModel
from lambench.models.dp_models import DPModel
from lambench.tasks import DirectPredictTask
from lambench.tasks.base_task import BaseTask

DIRECT_TASKS = Path(lambench.__file__).parent / "tasks/direct/direct_tasks.yml"
FINETUNE_TASKS = Path(lambench.__file__).parent / "tasks/finetune/finetune_tasks.yml"
CALCULATOR_TASKS = (
    Path(lambench.__file__).parent / "tasks/calculator/calculator_tasks.yml"
)
MODELS = Path(lambench.__file__).parent / "models/models_config.yml"


def gather_models(
    model_names: Optional[list[str]] = None,
) -> list[BaseLargeAtomModel]:
    """
    Gather models from the models_config.yml file.
    """

    models = []
    with open(MODELS, "r") as f:
        model_config: list[dict] = yaml.safe_load(f)
    for model_param in model_config:
        if model_names and model_param["model_name"] not in model_names:
            continue
        if model_param["model_type"] == "DP":
            models.append(DPModel(**model_param))
        elif model_param["model_type"] == "ASE":
            models.append(ASEModel(**model_param))
        else:
            raise ValueError(
                f"Model type {model_param['model_type']} is not supported."
            )
    return models


<<<<<<< HEAD
=======
job_list: TypeAlias = list[tuple[BaseTask, BaseLargeAtomModel]]


>>>>>>> 5f54b06f
def gather_task_type(
    models: list[BaseLargeAtomModel],
    task_file: Path,
    task_class: Type[BaseTask],
    task_names: Optional[list[str]] = None,
) -> job_list:
    """
    Gather tasks of a specific type from the task file.
    """
    tasks = []
    with open(task_file, "r") as f:
        task_configs: dict[str, dict] = yaml.safe_load(f)
    for model in models:
<<<<<<< HEAD
        if isinstance(model, ASEModel) and not issubclass(
            task_class, DirectPredictTask
        ):
            continue  # ASEModel only supports DirectPredictTask
        for task_name, task_param in task_configs.items():
=======
        if isinstance(model, ASEModel) and issubclass(task_class, PropertyFinetuneTask):
            continue  # ASEModel does not support PropertyFinetuneTask
        for task_name, task_params in task_configs.items():
>>>>>>> 5f54b06f
            if task_names and task_name not in task_names:
                continue
            task = task_class(task_name=task_name, **task_params)
            if not task.exist(model.model_name):
                tasks.append((task, model))
    return tasks


def gather_jobs(
    model_names: Optional[list[str]] = None,
    task_names: Optional[list[str]] = None,
) -> job_list:
    jobs: job_list = []

    models = gather_models(model_names)
    if not models:
        logging.warning("No models found, skipping task gathering.")
        return jobs

    logging.info(f"Found {len(models)} models, gathering tasks.")
    jobs.extend(gather_task_type(models, DIRECT_TASKS, DirectPredictTask, task_names))
    jobs.extend(gather_task_type(models, FINETUNE_TASKS, PropertyFinetuneTask, task_names))
    return jobs


def main():
    parser = argparse.ArgumentParser(description="Run tasks for models.")
    parser.add_argument(
        "--models",
        type=str,
        nargs="*",
        help="The model names in `models_config.yml`. e.g. --models DP_2024Q4 MACE_MP_0 SEVENNET_0",
    )
    parser.add_argument(
        "--tasks",
        type=str,
        nargs="*",
        help="The task names in `direct_tasks.yml` or `finetune_tasks.yml`. e.g. --tasks HPt_NC_2022 Si_ZEO22",
    )
<<<<<<< HEAD
=======
    parser.add_argument(
        "--local",
        action="store_true",
        help="Run tasks locally.",
    )
>>>>>>> 5f54b06f
    args = parser.parse_args()
    logging.basicConfig(level=logging.INFO)

    jobs = gather_jobs(model_names=args.models, task_names=args.tasks)
    if not jobs:
        logging.warning("No jobs found, exiting.")
        return
    logging.info(f"Found {len(jobs)} jobs.")
    if args.local:
        submit_tasks_local(jobs)
    else:
        from lambench.workflow.dflow import submit_tasks_dflow
        submit_tasks_dflow(jobs)


def submit_tasks_local(jobs: job_list) -> None:
    for task, model in jobs:
        logging.info(f"Running task={task.task_name}, model={model.model_name}")
<<<<<<< HEAD
        submit_job(task, model)


# TODO: wrap as an OP
def submit_job(task, model):
    try:
        task.run_task(model)
    except ModuleNotFoundError as e:
        logging.error(e)  # Import error for ASE models
    except Exception as _:
        traceback.print_exc()
        logging.error(f"task={task.task_name}, model={model.model_name} failed!")
=======
        try:
            task.run_task(model)
        except ModuleNotFoundError as e:
            logging.error(e)  # Import error for ASE models
        except Exception as _:
            traceback.print_exc()
            logging.error(f"task={task.task_name}, model={model.model_name} failed!")

>>>>>>> 5f54b06f


if __name__ == "__main__":
    main()<|MERGE_RESOLUTION|>--- conflicted
+++ resolved
@@ -45,12 +45,9 @@
     return models
 
 
-<<<<<<< HEAD
-=======
+
 job_list: TypeAlias = list[tuple[BaseTask, BaseLargeAtomModel]]
 
-
->>>>>>> 5f54b06f
 def gather_task_type(
     models: list[BaseLargeAtomModel],
     task_file: Path,
@@ -64,17 +61,9 @@
     with open(task_file, "r") as f:
         task_configs: dict[str, dict] = yaml.safe_load(f)
     for model in models:
-<<<<<<< HEAD
-        if isinstance(model, ASEModel) and not issubclass(
-            task_class, DirectPredictTask
-        ):
-            continue  # ASEModel only supports DirectPredictTask
-        for task_name, task_param in task_configs.items():
-=======
         if isinstance(model, ASEModel) and issubclass(task_class, PropertyFinetuneTask):
             continue  # ASEModel does not support PropertyFinetuneTask
         for task_name, task_params in task_configs.items():
->>>>>>> 5f54b06f
             if task_names and task_name not in task_names:
                 continue
             task = task_class(task_name=task_name, **task_params)
@@ -114,14 +103,11 @@
         nargs="*",
         help="The task names in `direct_tasks.yml` or `finetune_tasks.yml`. e.g. --tasks HPt_NC_2022 Si_ZEO22",
     )
-<<<<<<< HEAD
-=======
     parser.add_argument(
         "--local",
         action="store_true",
         help="Run tasks locally.",
     )
->>>>>>> 5f54b06f
     args = parser.parse_args()
     logging.basicConfig(level=logging.INFO)
 
@@ -140,20 +126,6 @@
 def submit_tasks_local(jobs: job_list) -> None:
     for task, model in jobs:
         logging.info(f"Running task={task.task_name}, model={model.model_name}")
-<<<<<<< HEAD
-        submit_job(task, model)
-
-
-# TODO: wrap as an OP
-def submit_job(task, model):
-    try:
-        task.run_task(model)
-    except ModuleNotFoundError as e:
-        logging.error(e)  # Import error for ASE models
-    except Exception as _:
-        traceback.print_exc()
-        logging.error(f"task={task.task_name}, model={model.model_name} failed!")
-=======
         try:
             task.run_task(model)
         except ModuleNotFoundError as e:
@@ -162,8 +134,6 @@
             traceback.print_exc()
             logging.error(f"task={task.task_name}, model={model.model_name} failed!")
 
->>>>>>> 5f54b06f
-
 
 if __name__ == "__main__":
     main()