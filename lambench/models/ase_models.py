--- conflicted
+++ resolved
@@ -40,29 +40,14 @@
             elif self.model_name.lower().startswith("mattersim"):
                 from mattersim.forcefield import MatterSimCalculator
                 CALC = MatterSimCalculator(load_path="MatterSim-v1.0.0-5M.pth", device="cuda")
-<<<<<<< HEAD
             elif self.model_name.lower().startswith("dp"):
-                logging.error(f"Please use DPModel for DP models.")
-                return {}
-            else:
-                logging.error(f"Model {self.model_name} is not supported by ASEModel")
-                return {}
-            return self.run_ase_dptest(CALC, test_file_path)
-
-
-    @staticmethod
-    def run_ase_dptest(calc: Calculator,test_file_path: str) -> Dict:
-        adptor = AseAtomsAdaptor()
-=======
-            elif self.model_id.lower().startswith("dp"):
                 logging.error("Please use DPModel for DP models.")
                 return
             else:
-                logging.error(f"Model {self.model_id} is not supported by ASEModel")
+                logging.error(f"Model {self.model_name} is not supported by ASEModel")
                 return
             return self.run_ase_dptest(CALC, task.test_data)
 
->>>>>>> c5ed1622
 
     @staticmethod
     def run_ase_dptest(calc: Calculator, test_data: Path) -> dict:
